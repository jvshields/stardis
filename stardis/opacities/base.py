import pandas as pd
import numpy as np

import numba

from tardis.io.config_reader import ConfigurationNameSpace

from astropy import units as u, constants as const

from stardis.opacities.broadening import calculate_broadening
from stardis.opacities.voigt import voigt_profile
from stardis.opacities.util import sigma_file, map_items_to_indices, get_number_density


VACUUM_ELECTRIC_PERMITTIVITY = 1 / (4 * np.pi)
BF_CONSTANT = (
    64
    * np.pi**4
    * const.e.esu**10
    * const.m_e.cgs
    / (3 * np.sqrt(3) * const.c.cgs * const.h.cgs**6)
).value
FF_CONSTANT = (
    4
    / (3 * const.h.cgs * const.c.cgs)
    * const.e.esu**6
    * np.sqrt(2 * np.pi / (3 * const.m_e.cgs**3 * const.k_B.cgs))
).value
RYDBERG_FREQUENCY = (const.c.cgs * const.Ryd.cgs).value


# H minus opacity
def calc_alpha_file(stellar_plasma, stellar_model, tracing_nus, species):
    """
    Calculates opacities when a cross-section file is provided.

    Parameters
    ----------
    stellar_plasma : tardis.plasma.base.BasePlasma
    stellar_model : stardis.model.base.StellarModel
    tracing_nus : astropy.unit.quantity.Quantity
        Numpy array of frequencies used for ray tracing with units of Hz.
    species : tardis.io.config_reader.Configuration
        Dictionary (in the form of a Configuration object) containing all
        species and the cross-section files for which opacity is to be
        calculated.

    Returns
    -------
    alpha_file : numpy.ndarray
        Array of shape (no_of_shells, no_of_frequencies). File opacity in
        each shell for each frequency in tracing_nus.
    """

    tracing_lambdas = tracing_nus.to(u.AA, u.spectral()).value
    fv_geometry = stellar_model.fv_geometry
    temperatures = fv_geometry.t.values
    alpha_file = np.zeros((len(temperatures), len(tracing_lambdas)))

    for spec, fpath in species.items():

        sigmas = sigma_file(tracing_lambdas, temperatures, fpath)

        number_density, atomic_number, ion_number = get_number_density(
            stellar_plasma, spec
        )

        alpha_spec = sigmas * np.array(number_density)[None].T

        alpha_file += alpha_spec

    return alpha_file


# rayleigh opacity
def calc_alpha_rayleigh(stellar_plasma, stellar_model, tracing_nus, species):
    """
    Calculates Rayleigh scattering opacity.
<<<<<<< HEAD
=======
    https://iopscience.iop.org/article/10.3847/0004-637X/817/2/116
    https://ui.adsabs.harvard.edu/abs/1962ApJ...136..690D/
>>>>>>> a45385b9

    Parameters
    ----------
    stellar_plasma : tardis.plasma.base.BasePlasma
    stellar_model : stardis.model.base.StellarModel
    tracing_nus : astropy.unit.quantity.Quantity
        Numpy array of frequencies used for ray tracing with units of Hz.
    species : list of str
        List of species for which Rayleigh scattering is to be considered.
        Currently only "H", "He", and "H2" are supported.

    Returns
    -------
    alpha_rayleigh : numpy.ndarray
        Array of shape (no_of_shells, no_of_frequencies). Rayleigh scattering
        opacity in each shell for each frequency in tracing_nus.
    """

    fv_geometry = stellar_model.fv_geometry
    temperatures = fv_geometry.t.values
    nu_H = const.c.cgs * const.Ryd.cgs
    upper_bound = 2.3e15 * u.Hz
    tracing_nus[tracing_nus > upper_bound] = 0
    relative_nus = tracing_nus.value / (2 * nu_H.value)

    nu4 = relative_nus**4
    nu6 = relative_nus**6
    nu8 = relative_nus**8

    coefficient4 = np.zeros(len(temperatures))
    coefficient6 = np.zeros(len(temperatures))
    coefficient8 = np.zeros(len(temperatures))

    if "H" in species:
        density = np.array(stellar_plasma.ion_number_density.loc[1, 0])
        coefficient4 += 20.24 * density
        coefficient6 += 239.2 * density
        coefficient8 += 2256 * density
    if "He" in species:
        density = np.array(stellar_plasma.ion_number_density.loc[2, 0])
        coefficient4 += 1.913 * density
        coefficient6 += 4.52 * density
        coefficient8 += 7.90 * density
    if "H2" in species:
        density = np.array(stellar_plasma.h2_density)
        coefficient4 += 28.39 * density
        coefficient6 += 215.0 * density
        coefficient8 += 1303 * density

    alpha_rayleigh = (
        coefficient4[None].T * nu4
        + coefficient6[None].T * nu6
        + coefficient8[None].T * nu8
    )

    alpha_rayleigh *= const.sigma_T.cgs.value

    return alpha_rayleigh


# electron opacity
def calc_alpha_electron(
    stellar_plasma,
    stellar_model,
    tracing_nus,
    disable_electron_scattering=False,
):
    """
    Calculates electron scattering opacity.

    Parameters
    ----------
    stellar_plasma : tardis.plasma.base.BasePlasma
    stellar_model : stardis.model.base.StellarModel
    tracing_nus : astropy.unit.quantity.Quantity
        Numpy array of frequencies used for ray tracing with units of Hz.
    disable_electron_scattering : bool, optional
        Forces function to return 0. By default False.

    Returns
    -------
    alpha_electron : numpy.ndarray
        Array of shape (no_of_shells, no_of_frequencies). Electron scattering
        opacity in each shell for each frequency in tracing_nus.
    """

    if disable_electron_scattering:
        return 0

    fv_geometry = stellar_model.fv_geometry

    alpha_electron_by_shell = (
        const.sigma_T.cgs.value * stellar_plasma.electron_densities.values
    )

    alpha_electron = np.zeros([len(fv_geometry), len(tracing_nus)])
    for j in range(len(fv_geometry)):
<<<<<<< HEAD
        alpha_e[j] = alpha_e_by_shell[j]

    return alpha_e
=======
        alpha_electron[j] = alpha_electron_by_shell[j]
>>>>>>> a45385b9

    return alpha_electron

<<<<<<< HEAD
=======

>>>>>>> a45385b9
# hydrogenic bound-free and free-free opacity
def calc_alpha_bf(stellar_plasma, stellar_model, tracing_nus, species):
    """
    Calculates bound-free opacity.
<<<<<<< HEAD
=======
    https://ui.adsabs.harvard.edu/abs/2014tsa..book.....H/ chapter 7
>>>>>>> a45385b9

    Parameters
    ----------
    stellar_plasma : tardis.plasma.base.BasePlasma
    stellar_model : stardis.model.base.StellarModel
    tracing_nus : astropy.unit.quantity.Quantity
        Numpy array of frequencies used for ray tracing with units of Hz.
    species : tardis.io.config_reader.Configuration
        Dictionary (in the form of a Configuration object) containing all
        species for which bound-free opacity is to be calculated.

    Returns
    -------
    alpha_bf : numpy.ndarray
        Array of shape (no_of_shells, no_of_frequencies). Bound-free opacity in
        each shell for each frequency in tracing_nus.
    """

    fv_geometry = stellar_model.fv_geometry

    inv_nu3 = tracing_nus.value ** (-3)
    alpha_bf = np.zeros((len(fv_geometry), len(tracing_nus)))

    for spec, dct in species.items():

        # just for reading atomic number and ion number
        ion_number_density, atomic_number, ion_number = get_number_density(
            stellar_plasma, spec + "_bf"
        )

        ionization_energy = stellar_plasma.ionization_data.loc[
            (atomic_number, ion_number + 1)
        ]

        alpha_spec = np.zeros((len(fv_geometry), len(tracing_nus)))

        levels = [
            (i, j, k)
            for i, j, k in stellar_plasma.levels
            if (i == atomic_number and j == ion_number)
        ]
        for level in levels:
            alpha_level = np.zeros((len(fv_geometry), len(tracing_nus)))
            cutoff_frequency = (
                ionization_energy - stellar_plasma.excitation_energy.loc[level]
            ) / const.h.cgs.value
            number_density = np.array(stellar_plasma.level_number_density.loc[level])
            for i in range(len(tracing_nus)):
                nu = tracing_nus[i].value
                alpha_level[:, i] = calc_contribution_bf(
                    nu, cutoff_frequency, number_density, ion_number
                )

            alpha_spec += alpha_level

        alpha_bf += alpha_spec

    alpha_bf *= inv_nu3

    return alpha_bf


@numba.njit
def calc_contribution_bf(nu, cutoff_frequency, number_density, ion_number):
    """
    Calculates the contribution of a single level to the bound-free opacity
    coefficient of a single frequency in each shell.

    Parameters
    ----------
    nu : float
        Frequency in Hz.
    cutoff_frequency : float
        Lowest frequency in Hz that can ionize an electron in the level being
        considered.
    number_density : numpy.ndarray
        Number density of level.
    ion_number : int
        Ion number of the ion being considered.

    Returns
    -------
    numpy.ndarray
        Bound-free opacity coefficient contribution.
    """

    if nu >= cutoff_frequency:
        n5 = ((ion_number + 1) * np.sqrt(RYDBERG_FREQUENCY / cutoff_frequency)) ** 5
        return BF_CONSTANT * (ion_number + 1) ** 4 * number_density / n5

    else:
        return 0 * number_density


def calc_alpha_ff(stellar_plasma, stellar_model, tracing_nus, species):
    """
    Calculates free-free opacity.
<<<<<<< HEAD
=======
    https://ui.adsabs.harvard.edu/abs/2014tsa..book.....H/ chapter 7
>>>>>>> a45385b9

    Parameters
    ----------
    stellar_plasma : tardis.plasma.base.BasePlasma
    stellar_model : stardis.model.base.StellarModel
    tracing_nus : astropy.unit.quantity.Quantity
        Numpy array of frequencies used for ray tracing with units of Hz.
    species : tardis.io.config_reader.Configuration
        Dictionary (in the form of a Configuration object) containing all
        species for which free-free opacity is to be calculated.

    Returns
    -------
    alpha_ff : numpy.ndarray
        Array of shape (no_of_shells, no_of_frequencies). Free-free opacity in
        each shell for each frequency in tracing_nus.
    """

    fv_geometry = stellar_model.fv_geometry
    temperatures = fv_geometry.t.values

    inv_nu3 = tracing_nus.value ** (-3)
    alpha_ff = np.zeros([len(fv_geometry), len(tracing_nus)])

    for spec, dct in species.items():

        alpha_spec = np.zeros([len(fv_geometry), len(tracing_nus)])

        number_density, atomic_number, ion_number = get_number_density(
            stellar_plasma, spec + "_ff"
        )

        for j in range(len(number_density)):
            alpha_spec[j] = number_density[j] / np.sqrt(temperatures[j])

        alpha_spec *= FF_CONSTANT * ion_number**2
        alpha_ff += alpha_spec

    alpha_ff *= inv_nu3

    return alpha_ff


def gaunt_times_departure(tracing_nus, temperatures, gaunt_fpath, departure_fpath):
    """
    To be implemented.
    """
    pass


# line opacity
def calc_alpha_line_at_nu(
    stellar_plasma,
    stellar_model,
    tracing_nus,
    line_opacity_config,
):
    """
    Calculates line opacity.

    Parameters
    ----------
    stellar_plasma : tardis.plasma.base.BasePlasma
    stellar_model : stardis.model.base.StellarModel
    tracing_nus : astropy.unit.quantity.Quantity
        Numpy array of frequencies used for ray tracing with units of Hz.
    line_opacity_config : tardis.io.config_reader.Configuration
        Line opacity section of the STARDIS configuration.

    Returns
    -------
    alpha_line_at_nu : numpy.ndarray
        Array of shape (no_of_shells, no_of_frequencies). Line opacity in
        each shell for each frequency in tracing_nus.
    gammas : numpy.ndarray
        Array of shape (no_of_lines, no_of_shells). Collisional broadening
        parameter of each line in each shell.
    doppler_widths : numpy.ndarray
        Array of shape (no_of_lines, no_of_shells). Doppler width of each
        line in each shell.
    """

    if line_opacity_config.disable:
        return 0

    broadening_methods = line_opacity_config.broadening
    _nu_min = line_opacity_config.min.to(u.Hz, u.spectral())
    _nu_max = line_opacity_config.max.to(u.Hz, u.spectral())
    line_nu_min = min(_nu_min, _nu_max)
    line_nu_max = max(_nu_min, _nu_max)
    line_range = line_opacity_config.broadening_range

    linear_stark = "linear_stark" in broadening_methods
    quadratic_stark = "quadratic_stark" in broadening_methods
    van_der_waals = "van_der_waals" in broadening_methods
    radiation = "radiation" in broadening_methods

    fv_geometry = stellar_model.fv_geometry

    lines = stellar_plasma.lines.reset_index()  # bring lines in ascending order of nu

    # add ionization energy to lines
    ionization_data = stellar_plasma.ionization_data.reset_index()
    ionization_data["ion_number"] -= 1
    lines = pd.merge(
        lines, ionization_data, how="left", on=["atomic_number", "ion_number"]
    )

    # add level energy (lower and upper) to lines
    levels_energy = stellar_plasma.atomic_data.levels.energy
    levels_g = stellar_plasma.atomic_data.levels.g
    lines = pd.merge(
        lines,
        levels_energy,
        how="left",
        left_on=["atomic_number", "ion_number", "level_number_lower"],
        right_on=["atomic_number", "ion_number", "level_number"],
    ).rename(columns={"energy": "level_energy_lower"})
    lines = pd.merge(
        lines,
        levels_energy,
        how="left",
        left_on=["atomic_number", "ion_number", "level_number_upper"],
        right_on=["atomic_number", "ion_number", "level_number"],
    ).rename(columns={"energy": "level_energy_upper"})

    line_cols = map_items_to_indices(lines.columns.to_list())

    lines_sorted = lines.sort_values("nu").reset_index(drop=True)
    lines_sorted_in_range = lines_sorted[
        lines_sorted.nu.between(line_nu_min, line_nu_max)
    ]
    lines_array = lines_sorted_in_range.to_numpy()

    atomic_masses = stellar_plasma.atomic_mass.values
    temperatures = fv_geometry.t.values
    electron_densities = stellar_plasma.electron_densities.values

    h_densities = stellar_plasma.ion_number_density.loc[1, 0].to_numpy()

    alphas_and_nu = stellar_plasma.alpha_line.sort_values("nu").reset_index(drop=True)
    alphas_and_nu_in_range = alphas_and_nu[
        alphas_and_nu.nu.between(line_nu_min, line_nu_max)
    ]
    alphas = alphas_and_nu_in_range.drop(labels="nu", axis=1)
    alphas_array = alphas.to_numpy()

    no_shells = len(fv_geometry)

    line_nus, gammas, doppler_widths = calculate_broadening(
        lines_array,
        line_cols,
        no_shells,
        atomic_masses,
        electron_densities,
        temperatures,
        h_densities,
        linear_stark=linear_stark,
        quadratic_stark=quadratic_stark,
        van_der_waals=van_der_waals,
        radiation=radiation,
    )

    alpha_line_at_nu = np.zeros((no_shells, len(tracing_nus)))

    for i in range(len(tracing_nus)):

        nu = tracing_nus[i].value
        delta_nus = nu - line_nus

        for j in range(no_shells):

            gammas_in_shell = gammas[:, j]
            doppler_widths_in_shell = doppler_widths[:, j]
            alphas_in_shell = alphas_array[:, j]

            if line_range is None:
                alpha_line_at_nu[j, i] = calc_alan_entries(
                    delta_nus,
                    doppler_widths_in_shell,
                    gammas_in_shell,
                    alphas_in_shell,
                )

            else:
                line_range_value = line_range.to(u.Hz).value
                line_start = line_nus.searchsorted(nu - line_range_value) + 1
                line_end = line_nus.searchsorted(nu + line_range_value) + 1
                delta_nus_considered = delta_nus[line_start:line_end]
                gammas_considered = gammas_in_shell[line_start:line_end]
                doppler_widths_considered = doppler_widths_in_shell[line_start:line_end]
                alphas_considered = alphas_in_shell[line_start:line_end]
                alpha_line_at_nu[j, i] = calc_alan_entries(
                    delta_nus_considered,
                    doppler_widths_considered,
                    gammas_considered,
                    alphas_considered,
                )

    return alpha_line_at_nu, gammas, doppler_widths


@numba.njit
def calc_alan_entries(
    delta_nus,
    doppler_widths_in_shell,
    gammas_in_shell,
    alphas_in_shell,
):
    """
    Calculates the line opacity at a single frequency in a single shell.

    Parameters
    ----------
    delta_nus : numpy.ndarray
        Difference between the frequency considered and the frequency of each
        line considered.
    doppler_widths_in_shell : numpy.ndarray
        The doppler width of each line considered in the shell considered.
    gammas_in_shell : numpy.ndarray
        The broadening parameter of each line considered in the shell
        considered.
    alphas_in_shell : numpy.ndarray
        The total opacity of each line considered in the shell considered.

    Returns
    -------
    float
        Line opacity.
    """

    phis = np.zeros(len(delta_nus))

    for k in range(len(delta_nus)):

        delta_nu = np.abs(delta_nus[k])
        doppler_width = doppler_widths_in_shell[k]
        gamma = gammas_in_shell[k]

        phis[k] = voigt_profile(delta_nu, doppler_width, gamma)

    return np.sum(phis * alphas_in_shell)


def calc_alphas(
    stellar_plasma,
    stellar_model,
    tracing_nus,
    opacity_config,
):
    """
    Calculates total opacity.

    Parameters
    ----------
    stellar_plasma : tardis.plasma.base.BasePlasma
    stellar_model : stardis.model.base.StellarModel
    tracing_nus : astropy.unit.quantity.Quantity
        Numpy array of frequencies used for ray tracing with units of Hz.
    opacity_config : tardis.io.config_reader.Configuration
        Opacity section of the STARDIS configuration.

    Returns
    -------
    alphas : numpy.ndarray
        Array of shape (no_of_shells, no_of_frequencies). Total opacity in
        each shell for each frequency in tracing_nus.
    gammas : numpy.ndarray
        Array of shape (no_of_lines, no_of_shells). Collisional broadening
        parameter of each line in each shell.
    doppler_widths : numpy.ndarray
        Array of shape (no_of_lines, no_of_shells). Doppler width of each
        line in each shell.
    """

    alpha_file = calc_alpha_file(
        stellar_plasma,
        stellar_model,
        tracing_nus,
        opacity_config.file,
    )
    alpha_bf = calc_alpha_bf(
        stellar_plasma,
        stellar_model,
        tracing_nus,
        opacity_config.bf,
    )
    alpha_ff = calc_alpha_ff(
        stellar_plasma,
        stellar_model,
        tracing_nus,
        opacity_config.ff,
    )
    alpha_rayleigh = calc_alpha_rayleigh(
        stellar_plasma,
        stellar_model,
        tracing_nus,
        opacity_config.rayleigh,
    )
<<<<<<< HEAD
    alpha_e = calc_alpha_e(
=======
    alpha_electron = calc_alpha_electron(
>>>>>>> a45385b9
        stellar_plasma,
        stellar_model,
        tracing_nus,
        opacity_config.disable_electron_scattering,
    )
    alpha_line_at_nu, gammas, doppler_widths = calc_alpha_line_at_nu(
        stellar_plasma,
        stellar_model,
        tracing_nus,
        opacity_config.line,
    )

    alphas = (
<<<<<<< HEAD
        alpha_file + alpha_bf + alpha_ff + alpha_rayleigh + alpha_e + alpha_line_at_nu
=======
        alpha_file
        + alpha_bf
        + alpha_ff
        + alpha_rayleigh
        + alpha_electron
        + alpha_line_at_nu
>>>>>>> a45385b9
    )

    ### TODO create opacity_dict to return
    return alphas, gammas, doppler_widths<|MERGE_RESOLUTION|>--- conflicted
+++ resolved
@@ -76,11 +76,8 @@
 def calc_alpha_rayleigh(stellar_plasma, stellar_model, tracing_nus, species):
     """
     Calculates Rayleigh scattering opacity.
-<<<<<<< HEAD
-=======
     https://iopscience.iop.org/article/10.3847/0004-637X/817/2/116
     https://ui.adsabs.harvard.edu/abs/1962ApJ...136..690D/
->>>>>>> a45385b9
 
     Parameters
     ----------
@@ -178,28 +175,16 @@
 
     alpha_electron = np.zeros([len(fv_geometry), len(tracing_nus)])
     for j in range(len(fv_geometry)):
-<<<<<<< HEAD
-        alpha_e[j] = alpha_e_by_shell[j]
-
-    return alpha_e
-=======
         alpha_electron[j] = alpha_electron_by_shell[j]
->>>>>>> a45385b9
 
     return alpha_electron
 
-<<<<<<< HEAD
-=======
-
->>>>>>> a45385b9
+
 # hydrogenic bound-free and free-free opacity
 def calc_alpha_bf(stellar_plasma, stellar_model, tracing_nus, species):
     """
     Calculates bound-free opacity.
-<<<<<<< HEAD
-=======
     https://ui.adsabs.harvard.edu/abs/2014tsa..book.....H/ chapter 7
->>>>>>> a45385b9
 
     Parameters
     ----------
@@ -297,10 +282,7 @@
 def calc_alpha_ff(stellar_plasma, stellar_model, tracing_nus, species):
     """
     Calculates free-free opacity.
-<<<<<<< HEAD
-=======
     https://ui.adsabs.harvard.edu/abs/2014tsa..book.....H/ chapter 7
->>>>>>> a45385b9
 
     Parameters
     ----------
@@ -600,11 +582,7 @@
         tracing_nus,
         opacity_config.rayleigh,
     )
-<<<<<<< HEAD
-    alpha_e = calc_alpha_e(
-=======
     alpha_electron = calc_alpha_electron(
->>>>>>> a45385b9
         stellar_plasma,
         stellar_model,
         tracing_nus,
@@ -618,16 +596,12 @@
     )
 
     alphas = (
-<<<<<<< HEAD
-        alpha_file + alpha_bf + alpha_ff + alpha_rayleigh + alpha_e + alpha_line_at_nu
-=======
         alpha_file
         + alpha_bf
         + alpha_ff
         + alpha_rayleigh
         + alpha_electron
         + alpha_line_at_nu
->>>>>>> a45385b9
     )
 
     ### TODO create opacity_dict to return
