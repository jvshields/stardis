[metadata]
name = stardis
author = TARDIS Collaboration
author_email = 
license = BSD 3-Clause
license_file = licenses/LICENSE.rst
url = https://tardis-sn.github.io/stardis
description = STARDIS Stellar Radiative transfer
long_description = file: README.rst

[options]
zip_safe = False
packages = find:
include_package_data = True
python_requires = >=3.8
setup_requires = setuptools_scm
install_requires = 


[options.entry_points]
console_scripts =
    astropy-package-template-example = packagename.example_mod:main


[options.extras_require]
all =
test =
    pytest
    pytest-doctestplus
    pytest-cov
docs =
<<<<<<< HEAD
    sphinx-astropy

[options.package_data]
stardis = data/* , config_schema.yml
=======
    sphinx
    sphinx-automodapi
>>>>>>> a45385b9

[tool:pytest]
testpaths = "stardis" "docs"
doctest_plus = enabled
text_file_format = rst
addopts = --doctest-rst

[coverage:run]
omit =
  stardis/__init*
  stardis/conftest.py
  stardis/*setup_package*
  stardis/tests/*
  stardis/*/tests/*
  stardis/extern/*
  stardis/version*
  */stardis/__init*
  */stardis/conftest.py
  */stardis/*setup_package*
  */stardis/tests/*
  */stardis/*/tests/*
  */stardis/extern/*
  */stardis/version*

[coverage:report]
exclude_lines =
  # Have to re-enable the standard pragma
  pragma: no cover
  # Don't complain about packages we have installed
  except ImportError
  # Don't complain if tests don't hit assertions
  raise AssertionError
  raise NotImplementedError
  # Don't complain about script hooks
  def main\(.*\):
  # Ignore branches that don't pertain to this version of Python
  pragma: py{ignore_python_version}
  # Don't complain about IPython completion helper
  def _ipython_key_completions_<|MERGE_RESOLUTION|>--- conflicted
+++ resolved
@@ -29,15 +29,8 @@
     pytest-doctestplus
     pytest-cov
 docs =
-<<<<<<< HEAD
-    sphinx-astropy
-
-[options.package_data]
-stardis = data/* , config_schema.yml
-=======
     sphinx
     sphinx-automodapi
->>>>>>> a45385b9
 
 [tool:pytest]
 testpaths = "stardis" "docs"
