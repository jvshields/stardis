import numba

from stardis.io.base import parse_config_to_model
from stardis.plasma import create_stellar_plasma
<<<<<<< HEAD
from stardis.radiation_field.opacities.opacities_solvers import calc_alphas
from stardis.radiation_field.radiation_field_solvers import raytrace
from stardis.radiation_field import RadiationField
from stardis.radiation_field.source_functions.blackbody import blackbody_flux_at_nu
=======
from stardis.radiation_field.base import create_stellar_radiation_field
>>>>>>> 74ce810a
from astropy import units as u

import logging


def run_stardis(config_fname, tracing_lambdas_or_nus):
    """
    Runs a STARDIS simulation.

    Parameters
    ----------
    config_fname : str
        Filepath to the STARDIS configuration. Must be a YAML file.
    tracing_lambdas_or_nus : astropy.units.Quantity
        Numpy array of the frequencies or wavelengths to calculate the
        spectrum for. Must have units attached to it, with dimensions
        of either length or inverse time.

    Returns
    -------
    stardis.base.STARDISOutput
        Contains all the key outputs of the STARDIS simulation.
    """

    tracing_nus = tracing_lambdas_or_nus.to(u.Hz, u.spectral())

    config, adata, stellar_model = parse_config_to_model(config_fname)
    set_num_threads(config.n_threads)
<<<<<<< HEAD

    stellar_plasma = create_stellar_plasma(stellar_model, adata, config)
    stellar_radiation_field = create_stellar_radiation_field(
        tracing_nus, stellar_model, stellar_plasma, config
    )

    return STARDISOutput(
        config.result_options, stellar_model, stellar_plasma, stellar_radiation_field
    )


def set_num_threads(n_threads):
    """
    Set the number of threads for multithreading.

    This function sets the number of threads to be used for multithreading based on the
    input argument `n_threads`. It uses Numba's `set_num_threads` function to set the
    number of threads.

    Parameters
    ----------
    n_threads : int
        The number of threads to use. If `n_threads` is 1, the function will run in
        serial mode. If `n_threads` is -99, the function will run with the maximum
        number of available threads. If `n_threads` is greater than 1, the function
        will run with `n_threads` threads.

    Raises
    ------
    ValueError
        If `n_threads` is not a positive integer less than the number of available
        threads, and it's not -99.

    """
    if n_threads == 1:
        logging.info("Running in serial mode")
    elif n_threads == -99:
        logging.info("Running with max threads")
    elif n_threads > 1:
        logging.info(f"Running with {n_threads} threads")
        numba.set_num_threads(n_threads)
    else:
        raise ValueError(
            "n_threads must be a positive integer less than the number of available threads, or -99 to run with max threads."
        )


def create_stellar_radiation_field(tracing_nus, stellar_model, stellar_plasma, config):
    """
    Create a stellar radiation field.

    This function creates a stellar radiation field by initializing a `RadiationField`
    object and calculating the alpha values for the stellar plasma. It then performs
    raytracing on the stellar model.

    Parameters
    ----------
    tracing_nus : array
        The frequencies at which to trace the radiation field.
    stellar_model : StellarModel
        The stellar model to use for the radiation field.
    stellar_plasma : StellarPlasma
        The stellar plasma to use for the radiation field.
    config : Config
        The configuration object containing the opacity and threading settings.

    Returns
    -------
    stellar_radiation_field : RadiationField
        The created stellar radiation field.

    """

    stellar_radiation_field = RadiationField(
        tracing_nus, blackbody_flux_at_nu, stellar_model
    )
    logging.info("Calculating alphas")
    calc_alphas(
        stellar_plasma=stellar_plasma,
        stellar_model=stellar_model,
        stellar_radiation_field=stellar_radiation_field,
        opacity_config=config.opacity,
        n_threads=config.n_threads,
    )
    logging.info("Raytracing")
    raytrace(
        stellar_model,
        stellar_radiation_field,
        no_of_thetas=config.no_of_thetas,
        n_threads=config.n_threads,
=======

    stellar_plasma = create_stellar_plasma(stellar_model, adata, config)
    stellar_radiation_field = create_stellar_radiation_field(
        tracing_nus, stellar_model, stellar_plasma, config
>>>>>>> 74ce810a
    )

    return stellar_radiation_field


def set_num_threads(n_threads):
    """
    Set the number of threads for multithreading.

    This function sets the number of threads to be used for multithreading based on the
    input argument `n_threads`. It uses Numba's `set_num_threads` function to set the
    number of threads.

    Parameters
    ----------
    n_threads : int
        The number of threads to use. If `n_threads` is 1, the function will run in
        serial mode. If `n_threads` is -99, the function will run with the maximum
        number of available threads. If `n_threads` is greater than 1, the function
        will run with `n_threads` threads.

    Raises
    ------
    ValueError
        If `n_threads` is not a positive integer less than the number of available
        threads, and it's not -99.

    """
    if n_threads == 1:
        logging.info("Running in serial mode")
    elif n_threads == -99:
        logging.info("Running with max threads")
    elif n_threads > 1:
        logging.info(f"Running with {n_threads} threads")
        numba.set_num_threads(n_threads)
    else:
        raise ValueError(
            "n_threads must be a positive integer less than the number of available threads, or -99 to run with max threads."
        )


class STARDISOutput:
    """
    Class containing all the key outputs of a STARDIS simulation.

    Parameters
    ----------
    result_options : dict
    stellar_plasma : tardis.plasma.base.BasePlasma
    stellar_model : stardis.model.base.StellarModel
    stellar_radiation_field : stardis.radiation_field.radiation_field.RadiationField

    Attributes
    ----------
    stellar_model : stardis.model.base.StellarModel
    stellar_plasma : tardis.plasma.base.BasePlasma
    stellar_radiation_field : stardis.radiation_field.radiation_field.RadiationField
        contains the following attributes:
            frequencies : astropy.units.Quantity
                Frequencies of the radiation field.
            source_function : stardis.radiation_field.source_function
            opacities : stardis.radiation_field.opacities
                Stardis opacities object. Contains the opacities contributed by the stellar atmosphere.
            F_nu : numpy.ndarray
                Radiation field fluxes at each frequency at each depth point.
    nus : astropy.units.Quantity
        Numpy array of frequencies used for spectrum with units of Hz.
    lambdas : astropy.units.Quantity
        Numpy array of wavelengths used for spectrum with units of Angstroms.
    spectrum_nu : astropy.units.Quantity
        Output flux with respect to frequency at the outermost depth point for each
        frequency. Units of erg/s/cm^2/Hz.
    spectrum_lambda : astropy.units.Quantity
        Output flux with respect to wavelength at the outermost depth point for each
        wavelength. Units of erg/s/cm^2/Angstrom.
    """

    def __init__(
        self,
        result_options,
        stellar_model,
        stellar_plasma,
        stellar_radiation_field,
    ):
        if result_options.return_model:
            self.stellar_model = stellar_model
        if result_options.return_plasma:
            self.stellar_plasma = stellar_plasma
        if result_options.return_radiation_field:
            self.stellar_radiation_field = stellar_radiation_field

        self.nus = stellar_radiation_field.frequencies
        self.lambdas = self.nus.to(u.AA, u.spectral())

        F_nu = stellar_radiation_field.F_nu * u.erg / u.s / u.cm**2 / u.Hz
        F_lambda = (F_nu * self.nus / self.lambdas).to(u.erg / u.s / u.cm**2 / u.AA)

        self.spectrum_nu = F_nu[-1]
        self.spectrum_lambda = F_lambda[-1]<|MERGE_RESOLUTION|>--- conflicted
+++ resolved
@@ -2,14 +2,7 @@
 
 from stardis.io.base import parse_config_to_model
 from stardis.plasma import create_stellar_plasma
-<<<<<<< HEAD
-from stardis.radiation_field.opacities.opacities_solvers import calc_alphas
-from stardis.radiation_field.radiation_field_solvers import raytrace
-from stardis.radiation_field import RadiationField
-from stardis.radiation_field.source_functions.blackbody import blackbody_flux_at_nu
-=======
 from stardis.radiation_field.base import create_stellar_radiation_field
->>>>>>> 74ce810a
 from astropy import units as u
 
 import logging
@@ -38,103 +31,9 @@
 
     config, adata, stellar_model = parse_config_to_model(config_fname)
     set_num_threads(config.n_threads)
-<<<<<<< HEAD
-
     stellar_plasma = create_stellar_plasma(stellar_model, adata, config)
     stellar_radiation_field = create_stellar_radiation_field(
         tracing_nus, stellar_model, stellar_plasma, config
-    )
-
-    return STARDISOutput(
-        config.result_options, stellar_model, stellar_plasma, stellar_radiation_field
-    )
-
-
-def set_num_threads(n_threads):
-    """
-    Set the number of threads for multithreading.
-
-    This function sets the number of threads to be used for multithreading based on the
-    input argument `n_threads`. It uses Numba's `set_num_threads` function to set the
-    number of threads.
-
-    Parameters
-    ----------
-    n_threads : int
-        The number of threads to use. If `n_threads` is 1, the function will run in
-        serial mode. If `n_threads` is -99, the function will run with the maximum
-        number of available threads. If `n_threads` is greater than 1, the function
-        will run with `n_threads` threads.
-
-    Raises
-    ------
-    ValueError
-        If `n_threads` is not a positive integer less than the number of available
-        threads, and it's not -99.
-
-    """
-    if n_threads == 1:
-        logging.info("Running in serial mode")
-    elif n_threads == -99:
-        logging.info("Running with max threads")
-    elif n_threads > 1:
-        logging.info(f"Running with {n_threads} threads")
-        numba.set_num_threads(n_threads)
-    else:
-        raise ValueError(
-            "n_threads must be a positive integer less than the number of available threads, or -99 to run with max threads."
-        )
-
-
-def create_stellar_radiation_field(tracing_nus, stellar_model, stellar_plasma, config):
-    """
-    Create a stellar radiation field.
-
-    This function creates a stellar radiation field by initializing a `RadiationField`
-    object and calculating the alpha values for the stellar plasma. It then performs
-    raytracing on the stellar model.
-
-    Parameters
-    ----------
-    tracing_nus : array
-        The frequencies at which to trace the radiation field.
-    stellar_model : StellarModel
-        The stellar model to use for the radiation field.
-    stellar_plasma : StellarPlasma
-        The stellar plasma to use for the radiation field.
-    config : Config
-        The configuration object containing the opacity and threading settings.
-
-    Returns
-    -------
-    stellar_radiation_field : RadiationField
-        The created stellar radiation field.
-
-    """
-
-    stellar_radiation_field = RadiationField(
-        tracing_nus, blackbody_flux_at_nu, stellar_model
-    )
-    logging.info("Calculating alphas")
-    calc_alphas(
-        stellar_plasma=stellar_plasma,
-        stellar_model=stellar_model,
-        stellar_radiation_field=stellar_radiation_field,
-        opacity_config=config.opacity,
-        n_threads=config.n_threads,
-    )
-    logging.info("Raytracing")
-    raytrace(
-        stellar_model,
-        stellar_radiation_field,
-        no_of_thetas=config.no_of_thetas,
-        n_threads=config.n_threads,
-=======
-
-    stellar_plasma = create_stellar_plasma(stellar_model, adata, config)
-    stellar_radiation_field = create_stellar_radiation_field(
-        tracing_nus, stellar_model, stellar_plasma, config
->>>>>>> 74ce810a
     )
 
     return stellar_radiation_field
